--- conflicted
+++ resolved
@@ -12,12 +12,7 @@
     8) compute_resolution_sigma(coadd_spec)
 
 Author : Ragadeepika Pucha
-<<<<<<< HEAD
 Version : 2025, April 03
-
-=======
-Version : 2025, March 29
->>>>>>> 97c7070d
 """
 ###################################################################################################
 
@@ -433,11 +428,7 @@
     mw_trans_spec = dust_transmission(lam, ebv)
     flam = flam.flatten()/mw_trans_spec
     ivar = ivar.flatten()*(mw_trans_spec**2)
-<<<<<<< HEAD
-    
-=======
-
->>>>>>> 97c7070d
+
     ## Continuum model
     cont_model = model[0,:]
     ## Smooth Continuum model
